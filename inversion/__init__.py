--- conflicted
+++ resolved
@@ -16,13 +16,7 @@
 along with Conduction.  If not, see <http://www.gnu.org/licenses/>.
 """
 
-<<<<<<< HEAD
 from .inverse_conduction import Inversion
 from .nd_inverse_conduction import InversionND
 from .objective_variables import *
-=======
-from inverse_conduction import Inversion
-from nd_inverse_conduction import InversionND
-from objective_variables import *
-from covariance import create_covariance_matrix
->>>>>>> c304218b
+from .covariance import create_covariance_matrix